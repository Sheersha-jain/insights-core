--- conflicted
+++ resolved
@@ -15,12 +15,8 @@
 class InsightsClientApi(object):
 
     def __init__(self,
-<<<<<<< HEAD
                  options=None,
                  config=None):
-=======
-            options=None,
-            config=None):
         """
             Intialize an instance of the Insights Client API for the Core
             params:
@@ -29,7 +25,6 @@
             returns:
                 InsightsClientApi()
         """
->>>>>>> e06fdf54
 
         # Setup the base config and options
         InsightsClient.config, InsightsClient.options = self.parse_options()
@@ -52,16 +47,11 @@
             logger.warn("WARNING: GPG VERIFICATION DISABLED")
             InsightsClient.config.set(APP_NAME, 'gpg', 'False')
 
-<<<<<<< HEAD
-        return {'core': core_version,
-                'client_api': client_api_version}
-=======
         # Log config except the password
         # and proxy as it might have a pw as well
         for item, value in InsightsClient.config.items(APP_NAME):
             if item != 'password' and item != 'proxy':
                 logger.debug("%s:%s", item, value)
->>>>>>> e06fdf54
 
     def parse_options(self):
         """
